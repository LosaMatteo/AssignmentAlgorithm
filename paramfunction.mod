--- conflicted
+++ resolved
@@ -1,75 +1,56 @@
-# Insiemi
-set EMPLOYEES;        # Insieme dei dipendenti (i)
-set DEPARTMENTS;       # Insieme dei reparti (j), includendo il reparto "0" per la pausa
-
-# Parametri
-param j0 {EMPLOYEES};
-# j0[i] rappresenta il reparto originariamente assegnato al dipendente i
-
-param s {EMPLOYEES, DEPARTMENTS};
-# s[i,j] è il livello di stress atteso del dipendente i se assegnato al reparto j.
-# Per j=0 (pausa) vanno inseriti i valori di stress attesi (bassi).
-
-param M {DEPARTMENTS};
-# M[j] indica il numero minimo di dipendenti richiesti nel reparto j.
-# Per il reparto pausa (j=0) impostare M[0]=0.
-
-param Smax {EMPLOYEES};
-# Smax[i] è il livello massimo di stress tollerabile per il dipendente i
-
-param lambda;
-# Penalizzazione per il cambiamento di assegnazione
-
-param alpha {EMPLOYEES, DEPARTMENTS};
-# alpha[i,j] = 1 se il dipendente i possiede le competenze per lavorare nel reparto j, 0 altrimenti.
-# Assicurarsi che alpha[i,0]=1 per ogni i (ogni dipendente può essere messo in pausa).
-
-# Nuovo parametro per penalizzare l’assegnamento alla pausa
-param c_pausa;
-# c_pausa rappresenta il costo addizionale (elevato) se un dipendente viene assegnato al reparto pausa
-
-# Variabili decisionali
-var x {EMPLOYEES, DEPARTMENTS} binary;
-# x[i,j] = 1 se il dipendente i viene assegnato al reparto j, 0 altrimenti
-
-# Funzione Obiettivo: Minimizzare il costo complessivo (stress + penalità per cambi + penalità per la pausa)
-minimize TotalCost:
-    sum {i in EMPLOYEES, j in DEPARTMENTS} s[i,j] * x[i,j]
-  + lambda * sum {i in EMPLOYEES} (sum {j in DEPARTMENTS: j <> j0[i]} x[i,j])
-  + c_pausa * sum {i in EMPLOYEES} x[i,0];
-
-# Vincolo 1: Ogni reparto (eccetto la pausa) deve avere almeno M[j] dipendenti
-subject to DeptCoverage {j in DEPARTMENTS}:
-    sum {i in EMPLOYEES} x[i,j] >= M[j];
-
-# Vincolo 2: Ogni dipendente deve essere assegnato ad un solo reparto
-subject to OneAssignment {i in EMPLOYEES}:
-<<<<<<< HEAD
-    sum {j in DEPARTMENTS} x[i,j] <= 1;
-    
-# Vincolo 3: Un dipendente può essere assegnato a un reparto solo se ha le competenze (alpha[i,j] = 1)
-subject to Competence {i in EMPLOYEES, j in DEPARTMENTS}:
-    x[i,j] <= alpha[i,j];
-
-
-# Vincolo 4: Se il dipendente viene assegnato a un reparto diverso da quello originario, y[i] deve essere 1
-subject to ChangeIndicator {i in EMPLOYEES}:
-    y[i] = sum {j in DEPARTMENTS: j <> j0[i]} x[i,j];
-
-# Vincolo 5 (Opzionale): Il livello di stress assegnato al dipendente non deve superare Smax[i]
-subject to StressLimit {i in EMPLOYEES}:
-    sum {j in DEPARTMENTS} s[i,j] * x[i,j] <= Smax[i];
-
-=======
-    sum {j in DEPARTMENTS} x[i,j] = 1;
-
-# Vincolo 3: Un dipendente può essere assegnato a un reparto solo se possiede le competenze
-subject to Competence {i in EMPLOYEES, j in DEPARTMENTS}:
-    x[i,j] <= alpha[i,j];
-
-# Vincolo 4 (Opzionale): Il livello di stress per i reparti "lavorativi" non deve superare Smax[i]
-subject to StressLimit {i in EMPLOYEES}:
-    sum {j in DEPARTMENTS: j <> 0} s[i,j] * x[i,j] <= Smax[i];
-
-
->>>>>>> a8ed01f1
+# Insiemi
+set EMPLOYEES;        # Insieme dei dipendenti (i)
+set DEPARTMENTS;       # Insieme dei reparti (j), includendo il reparto "0" per la pausa
+
+# Parametri
+param j0 {EMPLOYEES};
+# j0[i] rappresenta il reparto originariamente assegnato al dipendente i
+
+param s {EMPLOYEES, DEPARTMENTS};
+# s[i,j] è il livello di stress atteso del dipendente i se assegnato al reparto j.
+# Per j=0 (pausa) vanno inseriti i valori di stress attesi (bassi).
+
+param M {DEPARTMENTS};
+# M[j] indica il numero minimo di dipendenti richiesti nel reparto j.
+# Per il reparto pausa (j=0) impostare M[0]=0.
+
+param Smax {EMPLOYEES};
+# Smax[i] è il livello massimo di stress tollerabile per il dipendente i
+
+param lambda;
+# Penalizzazione per il cambiamento di assegnazione
+
+param alpha {EMPLOYEES, DEPARTMENTS};
+# alpha[i,j] = 1 se il dipendente i possiede le competenze per lavorare nel reparto j, 0 altrimenti.
+# Assicurarsi che alpha[i,0]=1 per ogni i (ogni dipendente può essere messo in pausa).
+
+# Nuovo parametro per penalizzare l’assegnamento alla pausa
+param c_pausa;
+# c_pausa rappresenta il costo addizionale (elevato) se un dipendente viene assegnato al reparto pausa
+
+# Variabili decisionali
+var x {EMPLOYEES, DEPARTMENTS} binary;
+# x[i,j] = 1 se il dipendente i viene assegnato al reparto j, 0 altrimenti
+
+# Funzione Obiettivo: Minimizzare il costo complessivo (stress + penalità per cambi + penalità per la pausa)
+minimize TotalCost:
+    sum {i in EMPLOYEES, j in DEPARTMENTS} s[i,j] * x[i,j]
+  + lambda * sum {i in EMPLOYEES} (sum {j in DEPARTMENTS: j <> j0[i]} x[i,j])
+  + c_pausa * sum {i in EMPLOYEES} x[i,0];
+
+# Vincolo 1: Ogni reparto (eccetto la pausa) deve avere almeno M[j] dipendenti
+subject to DeptCoverage {j in DEPARTMENTS}:
+    sum {i in EMPLOYEES} x[i,j] >= M[j];
+
+# Vincolo 2: Ogni dipendente deve essere assegnato ad un solo reparto
+subject to OneAssignment {i in EMPLOYEES}:
+    sum {j in DEPARTMENTS} x[i,j] = 1;
+
+# Vincolo 3: Un dipendente può essere assegnato a un reparto solo se possiede le competenze
+subject to Competence {i in EMPLOYEES, j in DEPARTMENTS}:
+    x[i,j] <= alpha[i,j];
+
+# Vincolo 4 (Opzionale): Il livello di stress per i reparti "lavorativi" non deve superare Smax[i]
+subject to StressLimit {i in EMPLOYEES}:
+    sum {j in DEPARTMENTS: j <> 0} s[i,j] * x[i,j] <= Smax[i];
+