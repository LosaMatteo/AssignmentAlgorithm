import time
import csv
import numpy as np
<<<<<<< HEAD
import os
=======
>>>>>>> c681b842
from amplpy import AMPL

def solve_dat_file(dat_filename):
    ampl = AMPL()
    ampl.read("model.mod")
    ampl.readData(dat_filename)
    ampl.setOption('solver', 'cplex')
    ampl.setOption('cplex_options', 'timelimit=600')

    start_time = time.time()
    ampl.solve()
    end_time = time.time()
    solve_time = end_time - start_time

    status = ampl.get_value("solve_result")
    print(f"Stato: {status}")

    mip_gap = ampl.get_value("solve_result_num")
    print(f"MIP Gap: {mip_gap}%")

    try:
        obj_value = ampl.getObjective("TotalCost").value()
    except Exception as e:
        print(f"Errore nel recupero del valore dell'obiettivo: {e}")
        obj_value = None

    try:
        employees = list(ampl.getSet("EMPLOYEES").getValues())
        departments = list(ampl.getSet("DEPARTMENTS").getValues())
    except Exception as e:
        print(f"Errore nel recupero dei set: {e}")
        employees, departments = [], []

    rows = len(employees)
    cols = len(departments)

    # Costruzione della matrice x e del vettore j0 (output)
    solution = np.zeros((rows, cols))
    j0_output = []
    try:
        x_var = ampl.getVariable("x")
        for i in range(rows):
            found = False
            for j in range(cols):
                val = x_var.get(i + 1, j).value()
                solution[i, j] = val
                if not found and val == 1:
                    j0_output.append(j)
                    found = True
            if not found:
                j0_output.append(-1)
    except Exception as e:
        print(f"Errore durante il recupero della soluzione x o del vettore j0 (output): {e}")
        solution = None
        j0_output = [-1] * rows

    # Lettura del vettore j0 di input
    try:
        j0_param = ampl.getParameter("j0")
        j0_input = [int(j0_param.get(i + 1)) for i in range(rows)]
    except Exception as e:
        print(f"Errore nel recupero del parametro 'j0' dal file .dat: {e}")
        j0_input = [-1] * rows

    # Calcolo delle nuove metriche:
    num_pausa = sum(1 for j in j0_output if j == 0)
    num_trasferimenti = sum(
        1 for old, new in zip(j0_input, j0_output)
        if old > 0 and new > 0 and old != new
        )

<<<<<<< HEAD
    return dat_filename, obj_value, solve_time, new_assignment, solution, mip_gap, status
=======

    try:
        onpause = ampl.getParameter("onpause").value()
    except Exception as e:
        print(f"Errore nel recupero di 'onpause': {e}")
        onpause = None

    try:
        tStart = ampl.getParameter("tStart").value()
    except Exception as e:
        print(f"Errore nel recupero di 'tStart': {e}")
        tStart = None

    try:
        T_param = ampl.getParameter("T")
        T_size = cols - 1
        T_matrix = np.zeros((T_size, T_size))
        for i in range(T_size):
            for j in range(T_size):
                T_matrix[i, j] = T_param.get(i + 1, j + 1)
    except Exception as e:
        print(f"Errore nel recupero della matrice T: {e}")
        T_matrix = None

    return (
        dat_filename, obj_value, solve_time, solution,
        j0_output, j0_input, mip_gap, onpause, tStart, T_matrix,
        num_pausa, num_trasferimenti
    )
>>>>>>> c681b842

def main():
    try:
        with open("dati.txt", "r", encoding="utf-8") as f:
            dat_files = [line.strip() for line in f if line.strip()]
    except Exception as e:
        print("Errore nella lettura di 'dati.txt':", e)
        return

    results = []
    for dat_file in dat_files:
        print("Processando:", dat_file)
        try:
            res = solve_dat_file("dat_files/" + dat_file)
            results.append(res)
<<<<<<< HEAD
            print(f"File {dat_file} processato. Obiettivo: {res[1]}, Tempo: {res[2]:.2f}s, MIP Gap: {res[5]}%")
        except Exception as e:
            print(f"Errore durante l'elaborazione di {dat_file}: {e}")
            results.append((dat_file, "Error", None, None, None, None))
    
    # Scrive i risultati in "risultati.csv"
    with open("risultati.csv", "a", newline="", encoding="utf-8") as csvfile:
        writer = csv.writer(csvfile)
        # Intestazioni CSV: File, Stato Soluzione, Valore Obiettivo, Tempo di Risoluzione, MIP Gap, Nuova Assegnazione, Matrice Soluzione
        if os.path.getsize(csvfile.name) == 0:
            writer.writerow(["File", "State", "ObjectiveValue", "SolveTime(s)", "MIPGap%", "NewAssignment", "SolutionMatrix"])
        for entry in results:
            file_name, obj_value, solve_time, new_assignment, solution_matrix, mip_gap, state = entry
            new_assignment_str = str(new_assignment.tolist()) if new_assignment is not None else ""
            solution_str = str(solution_matrix.tolist()) if solution_matrix is not None else ""
            writer.writerow([file_name, state, obj_value, solve_time, mip_gap, new_assignment_str, solution_str])
            print("Risultati salvati nel file 'risultati.csv'.")

    with open('dati.txt', 'w') as file:
        file.write('')
=======
            print(f"File {dat_file} processato. Obiettivo: {res[1]}, Tempo: {res[2]:.2f}s, MIP Gap: {res[6]}")
        except Exception as e:
            print(f"Errore durante l'elaborazione di {dat_file}: {e}")
            results.append((dat_file, "Error", None, None, None, None, None, None, None, None, None, None))

    with open("risultati.csv", "w", newline="", encoding="utf-8") as csvfile:
        writer = csv.writer(csvfile)
        writer.writerow([
            "File", "ObjectiveValue", "SolveTime(s)", "MIPGap%", 
            "SolutionMatrix", "j0_Output", "j0_Input", 
            "OnPause", "tStart", "TMatrix",
            "NumInPause", "NumTransfers"
        ])

        for entry in results:
            (
                file_name, obj_value, solve_time, solution_matrix,
                j0_output, j0_input, mip_gap, onpause, tStart, T_matrix,
                num_pausa, num_trasferimenti
            ) = entry

            solution_str = str(solution_matrix.tolist()) if solution_matrix is not None else ""
            j0_out_str = str(j0_output) if j0_output is not None else ""
            j0_in_str = str(j0_input) if j0_input is not None else ""
            T_matrix_str = str(T_matrix.tolist()) if T_matrix is not None else ""

            writer.writerow([
                file_name, obj_value, solve_time, mip_gap,
                solution_str, j0_out_str, j0_in_str,
                onpause, tStart, T_matrix_str,
                num_pausa, num_trasferimenti
            ])

    print("Tutti i risultati sono stati scritti in 'risultati.csv'.")
>>>>>>> c681b842

if __name__ == '__main__':
    main()
<|MERGE_RESOLUTION|>--- conflicted
+++ resolved
@@ -1,186 +1,155 @@
-import time
-import csv
-import numpy as np
-<<<<<<< HEAD
-import os
-=======
->>>>>>> c681b842
-from amplpy import AMPL
-
-def solve_dat_file(dat_filename):
-    ampl = AMPL()
-    ampl.read("model.mod")
-    ampl.readData(dat_filename)
-    ampl.setOption('solver', 'cplex')
-    ampl.setOption('cplex_options', 'timelimit=600')
-
-    start_time = time.time()
-    ampl.solve()
-    end_time = time.time()
-    solve_time = end_time - start_time
-
-    status = ampl.get_value("solve_result")
-    print(f"Stato: {status}")
-
-    mip_gap = ampl.get_value("solve_result_num")
-    print(f"MIP Gap: {mip_gap}%")
-
-    try:
-        obj_value = ampl.getObjective("TotalCost").value()
-    except Exception as e:
-        print(f"Errore nel recupero del valore dell'obiettivo: {e}")
-        obj_value = None
-
-    try:
-        employees = list(ampl.getSet("EMPLOYEES").getValues())
-        departments = list(ampl.getSet("DEPARTMENTS").getValues())
-    except Exception as e:
-        print(f"Errore nel recupero dei set: {e}")
-        employees, departments = [], []
-
-    rows = len(employees)
-    cols = len(departments)
-
-    # Costruzione della matrice x e del vettore j0 (output)
-    solution = np.zeros((rows, cols))
-    j0_output = []
-    try:
-        x_var = ampl.getVariable("x")
-        for i in range(rows):
-            found = False
-            for j in range(cols):
-                val = x_var.get(i + 1, j).value()
-                solution[i, j] = val
-                if not found and val == 1:
-                    j0_output.append(j)
-                    found = True
-            if not found:
-                j0_output.append(-1)
-    except Exception as e:
-        print(f"Errore durante il recupero della soluzione x o del vettore j0 (output): {e}")
-        solution = None
-        j0_output = [-1] * rows
-
-    # Lettura del vettore j0 di input
-    try:
-        j0_param = ampl.getParameter("j0")
-        j0_input = [int(j0_param.get(i + 1)) for i in range(rows)]
-    except Exception as e:
-        print(f"Errore nel recupero del parametro 'j0' dal file .dat: {e}")
-        j0_input = [-1] * rows
-
-    # Calcolo delle nuove metriche:
-    num_pausa = sum(1 for j in j0_output if j == 0)
-    num_trasferimenti = sum(
-        1 for old, new in zip(j0_input, j0_output)
-        if old > 0 and new > 0 and old != new
-        )
-
-<<<<<<< HEAD
-    return dat_filename, obj_value, solve_time, new_assignment, solution, mip_gap, status
-=======
-
-    try:
-        onpause = ampl.getParameter("onpause").value()
-    except Exception as e:
-        print(f"Errore nel recupero di 'onpause': {e}")
-        onpause = None
-
-    try:
-        tStart = ampl.getParameter("tStart").value()
-    except Exception as e:
-        print(f"Errore nel recupero di 'tStart': {e}")
-        tStart = None
-
-    try:
-        T_param = ampl.getParameter("T")
-        T_size = cols - 1
-        T_matrix = np.zeros((T_size, T_size))
-        for i in range(T_size):
-            for j in range(T_size):
-                T_matrix[i, j] = T_param.get(i + 1, j + 1)
-    except Exception as e:
-        print(f"Errore nel recupero della matrice T: {e}")
-        T_matrix = None
-
-    return (
-        dat_filename, obj_value, solve_time, solution,
-        j0_output, j0_input, mip_gap, onpause, tStart, T_matrix,
-        num_pausa, num_trasferimenti
-    )
->>>>>>> c681b842
-
-def main():
-    try:
-        with open("dati.txt", "r", encoding="utf-8") as f:
-            dat_files = [line.strip() for line in f if line.strip()]
-    except Exception as e:
-        print("Errore nella lettura di 'dati.txt':", e)
-        return
-
-    results = []
-    for dat_file in dat_files:
-        print("Processando:", dat_file)
-        try:
-            res = solve_dat_file("dat_files/" + dat_file)
-            results.append(res)
-<<<<<<< HEAD
-            print(f"File {dat_file} processato. Obiettivo: {res[1]}, Tempo: {res[2]:.2f}s, MIP Gap: {res[5]}%")
-        except Exception as e:
-            print(f"Errore durante l'elaborazione di {dat_file}: {e}")
-            results.append((dat_file, "Error", None, None, None, None))
-    
-    # Scrive i risultati in "risultati.csv"
-    with open("risultati.csv", "a", newline="", encoding="utf-8") as csvfile:
-        writer = csv.writer(csvfile)
-        # Intestazioni CSV: File, Stato Soluzione, Valore Obiettivo, Tempo di Risoluzione, MIP Gap, Nuova Assegnazione, Matrice Soluzione
-        if os.path.getsize(csvfile.name) == 0:
-            writer.writerow(["File", "State", "ObjectiveValue", "SolveTime(s)", "MIPGap%", "NewAssignment", "SolutionMatrix"])
-        for entry in results:
-            file_name, obj_value, solve_time, new_assignment, solution_matrix, mip_gap, state = entry
-            new_assignment_str = str(new_assignment.tolist()) if new_assignment is not None else ""
-            solution_str = str(solution_matrix.tolist()) if solution_matrix is not None else ""
-            writer.writerow([file_name, state, obj_value, solve_time, mip_gap, new_assignment_str, solution_str])
-            print("Risultati salvati nel file 'risultati.csv'.")
-
-    with open('dati.txt', 'w') as file:
-        file.write('')
-=======
-            print(f"File {dat_file} processato. Obiettivo: {res[1]}, Tempo: {res[2]:.2f}s, MIP Gap: {res[6]}")
-        except Exception as e:
-            print(f"Errore durante l'elaborazione di {dat_file}: {e}")
-            results.append((dat_file, "Error", None, None, None, None, None, None, None, None, None, None))
-
-    with open("risultati.csv", "w", newline="", encoding="utf-8") as csvfile:
-        writer = csv.writer(csvfile)
-        writer.writerow([
-            "File", "ObjectiveValue", "SolveTime(s)", "MIPGap%", 
-            "SolutionMatrix", "j0_Output", "j0_Input", 
-            "OnPause", "tStart", "TMatrix",
-            "NumInPause", "NumTransfers"
-        ])
-
-        for entry in results:
-            (
-                file_name, obj_value, solve_time, solution_matrix,
-                j0_output, j0_input, mip_gap, onpause, tStart, T_matrix,
-                num_pausa, num_trasferimenti
-            ) = entry
-
-            solution_str = str(solution_matrix.tolist()) if solution_matrix is not None else ""
-            j0_out_str = str(j0_output) if j0_output is not None else ""
-            j0_in_str = str(j0_input) if j0_input is not None else ""
-            T_matrix_str = str(T_matrix.tolist()) if T_matrix is not None else ""
-
-            writer.writerow([
-                file_name, obj_value, solve_time, mip_gap,
-                solution_str, j0_out_str, j0_in_str,
-                onpause, tStart, T_matrix_str,
-                num_pausa, num_trasferimenti
-            ])
-
-    print("Tutti i risultati sono stati scritti in 'risultati.csv'.")
->>>>>>> c681b842
-
-if __name__ == '__main__':
-    main()
+import time
+import csv
+import numpy as np
+from amplpy import AMPL
+
+def solve_dat_file(dat_filename):
+    ampl = AMPL()
+    ampl.read("model.mod")
+    ampl.readData(dat_filename)
+    ampl.setOption('solver', 'cplex')
+    ampl.setOption('cplex_options', 'timelimit=600')
+
+    start_time = time.time()
+    ampl.solve()
+    end_time = time.time()
+    solve_time = end_time - start_time
+
+    status = ampl.get_value("solve_result")
+    print(f"Stato: {status}")
+
+    mip_gap = ampl.get_value("solve_result_num")
+    print(f"MIP Gap: {mip_gap}%")
+
+    try:
+        obj_value = ampl.getObjective("TotalCost").value()
+    except Exception as e:
+        print(f"Errore nel recupero del valore dell'obiettivo: {e}")
+        obj_value = None
+
+    try:
+        employees = list(ampl.getSet("EMPLOYEES").getValues())
+        departments = list(ampl.getSet("DEPARTMENTS").getValues())
+    except Exception as e:
+        print(f"Errore nel recupero dei set: {e}")
+        employees, departments = [], []
+
+    rows = len(employees)
+    cols = len(departments)
+
+    # Costruzione della matrice x e del vettore j0 (output)
+    solution = np.zeros((rows, cols))
+    j0_output = []
+    try:
+        x_var = ampl.getVariable("x")
+        for i in range(rows):
+            found = False
+            for j in range(cols):
+                val = x_var.get(i + 1, j).value()
+                solution[i, j] = val
+                if not found and val == 1:
+                    j0_output.append(j)
+                    found = True
+            if not found:
+                j0_output.append(-1)
+    except Exception as e:
+        print(f"Errore durante il recupero della soluzione x o del vettore j0 (output): {e}")
+        solution = None
+        j0_output = [-1] * rows
+
+    # Lettura del vettore j0 di input
+    try:
+        j0_param = ampl.getParameter("j0")
+        j0_input = [int(j0_param.get(i + 1)) for i in range(rows)]
+    except Exception as e:
+        print(f"Errore nel recupero del parametro 'j0' dal file .dat: {e}")
+        j0_input = [-1] * rows
+
+    # Calcolo delle nuove metriche:
+    num_pausa = sum(1 for j in j0_output if j == 0)
+    num_trasferimenti = sum(
+        1 for old, new in zip(j0_input, j0_output)
+        if old > 0 and new > 0 and old != new
+        )
+
+
+    try:
+        onpause = ampl.getParameter("onpause").value()
+    except Exception as e:
+        print(f"Errore nel recupero di 'onpause': {e}")
+        onpause = None
+
+    try:
+        tStart = ampl.getParameter("tStart").value()
+    except Exception as e:
+        print(f"Errore nel recupero di 'tStart': {e}")
+        tStart = None
+
+    try:
+        T_param = ampl.getParameter("T")
+        T_size = cols - 1
+        T_matrix = np.zeros((T_size, T_size))
+        for i in range(T_size):
+            for j in range(T_size):
+                T_matrix[i, j] = T_param.get(i + 1, j + 1)
+    except Exception as e:
+        print(f"Errore nel recupero della matrice T: {e}")
+        T_matrix = None
+
+    return (
+        dat_filename, obj_value, solve_time, solution,
+        j0_output, j0_input, mip_gap, onpause, tStart, T_matrix,
+        num_pausa, num_trasferimenti
+    )
+
+def main():
+    try:
+        with open("dati.txt", "r", encoding="utf-8") as f:
+            dat_files = [line.strip() for line in f if line.strip()]
+    except Exception as e:
+        print("Errore nella lettura di 'dati.txt':", e)
+        return
+
+    results = []
+    for dat_file in dat_files:
+        print("Processando:", dat_file)
+        try:
+            res = solve_dat_file("dat_files/" + dat_file)
+            results.append(res)
+            print(f"File {dat_file} processato. Obiettivo: {res[1]}, Tempo: {res[2]:.2f}s, MIP Gap: {res[6]}")
+        except Exception as e:
+            print(f"Errore durante l'elaborazione di {dat_file}: {e}")
+            results.append((dat_file, "Error", None, None, None, None, None, None, None, None, None, None))
+
+    with open("risultati.csv", "w", newline="", encoding="utf-8") as csvfile:
+        writer = csv.writer(csvfile)
+        writer.writerow([
+            "File", "ObjectiveValue", "SolveTime(s)", "MIPGap%", 
+            "SolutionMatrix", "j0_Output", "j0_Input", 
+            "OnPause", "tStart", "TMatrix",
+            "NumInPause", "NumTransfers"
+        ])
+
+        for entry in results:
+            (
+                file_name, obj_value, solve_time, solution_matrix,
+                j0_output, j0_input, mip_gap, onpause, tStart, T_matrix,
+                num_pausa, num_trasferimenti
+            ) = entry
+
+            solution_str = str(solution_matrix.tolist()) if solution_matrix is not None else ""
+            j0_out_str = str(j0_output) if j0_output is not None else ""
+            j0_in_str = str(j0_input) if j0_input is not None else ""
+            T_matrix_str = str(T_matrix.tolist()) if T_matrix is not None else ""
+
+            writer.writerow([
+                file_name, obj_value, solve_time, mip_gap,
+                solution_str, j0_out_str, j0_in_str,
+                onpause, tStart, T_matrix_str,
+                num_pausa, num_trasferimenti
+            ])
+
+    print("Tutti i risultati sono stati scritti in 'risultati.csv'.")
+
+if __name__ == '__main__':
+    main()