--- conflicted
+++ resolved
@@ -68,15 +68,12 @@
     """
     global curr_assignment
 
-<<<<<<< HEAD
+    rows, cols = 5, 4  # dipendenti, reparti
+    matrix = np.random.randint(0, 101, (rows, cols))  # generazione matrice casuale s
+    #employees va da 1 a 5, departments da 0 a 3
     rows, cols = 5, 3  # dipendenti, reparti
     matrix = np.random.randint(10, 101, (rows, cols))  # generazione matrice casuale s
 
-=======
-    rows, cols = 5, 4  # dipendenti, reparti
-    matrix = np.random.randint(0, 101, (rows, cols))  # generazione matrice casuale s
-    #employees va da 1 a 5, departments da 0 a 3
->>>>>>> 6e47eff0
     ampl = AMPL()
 
     # lettura modello
@@ -121,8 +118,6 @@
         for j in range(cols):
             solution[i, j] = ampl.getVariable("x").get(i + 1, j).value()
 
-    response = build_schedule_response(solution)
-
     # costruzione nuovo assegnamento
     check = (solution == 1).any(axis=1)
     new_j0 = np.where(check, np.argmax(solution == 1, axis=1), 0)
